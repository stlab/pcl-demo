use crate::application_state::ApplicationState;
use crate::platform::render_file_menu;
use dioxus::prelude::*;

const DOCUMENT_CSS: Asset = asset!("/assets/styling/document.css");

<<<<<<< HEAD
/// Helper function to conditionally render the file menu
#[cfg(target_arch = "wasm32")]
fn render_file_menu(application_state: Signal<ApplicationState>) -> Element {
    rsx! {
        FileMenu { application_state }
        crate::shapes_ui::SvgCanvasDiv { }
    }
}

#[cfg(feature = "mobile")]
fn render_file_menu(application_state: Signal<ApplicationState>) -> Element {
    rsx! {
        MobileFileMenu { application_state }
    }
}

#[cfg(not(any(target_arch = "wasm32", feature = "mobile")))]
fn render_file_menu(_application_state: Signal<ApplicationState>) -> Element {
    rsx! {}
}

=======
>>>>>>> 5b380977
/// The UI element that describes a document.
#[component]
pub fn DocumentUI(application_state: Signal<ApplicationState>) -> Element {
    // Convert the document to something we can display.
    let html = application_state.read().the_only_document.to_html();

    rsx! {
        document::Link { rel: "stylesheet", href: DOCUMENT_CSS }

        // Show appropriate file menu for each platform
        {render_file_menu(application_state)}

        div {
            id: "document",
            dangerous_inner_html: html
        }
    }
}<|MERGE_RESOLUTION|>--- conflicted
+++ resolved
@@ -4,13 +4,12 @@
 
 const DOCUMENT_CSS: Asset = asset!("/assets/styling/document.css");
 
-<<<<<<< HEAD
 /// Helper function to conditionally render the file menu
 #[cfg(target_arch = "wasm32")]
 fn render_file_menu(application_state: Signal<ApplicationState>) -> Element {
     rsx! {
         FileMenu { application_state }
-        crate::shapes_ui::SvgCanvasDiv { }
+      crate::shapes_ui::SvgCanvasDiv { }
     }
 }
 
@@ -26,8 +25,6 @@
     rsx! {}
 }
 
-=======
->>>>>>> 5b380977
 /// The UI element that describes a document.
 #[component]
 pub fn DocumentUI(application_state: Signal<ApplicationState>) -> Element {
